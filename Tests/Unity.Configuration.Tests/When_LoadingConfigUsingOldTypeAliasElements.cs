﻿// Copyright (c) Microsoft Corporation. All rights reserved. See License.txt in the project root for license information.

<<<<<<< HEAD
=======
using System;
using System.Collections.Generic;
>>>>>>> e966ef17
using System.Linq;
using System.Text;
using Microsoft.Practices.Unity.Configuration.Tests.ConfigFiles;
using Microsoft.Practices.Unity.TestSupport;
using Microsoft.Practices.Unity.TestSupport.Configuration;
using Microsoft.VisualStudio.TestTools.UnitTesting;

namespace Microsoft.Practices.Unity.Configuration.Tests
{
    /// <summary>
    /// Summary description for When_LoadingConfigUsingOldTypeAliasElements
    /// </summary>
    [TestClass]
    public class When_LoadingConfigUsingOldTypeAliasElements : SectionLoadingFixture<ConfigFileLocator>
    {
        public When_LoadingConfigUsingOldTypeAliasElements()
            : base("OldAliasesSyntax")
        {
        }

        [TestMethod]
        public void Then_ExpectedNumberOfAliasesArePresent()
        {
            Assert.AreEqual(8, section.TypeAliases.Count);
        }

        [TestMethod]
        public void Then_AliasesAreAvailableInExpectedOrder()
        {
<<<<<<< HEAD
            CollectionAssertExtensions.AreEqual(
                new[] { "string", "int", "ILogger", "MockLogger", "SpecialLogger", "DependentConstructor", "TwoConstructorArgs", "MockDatabase" },
                Section.TypeAliases.Select(a => a.Alias).ToList());
=======
            CollectionAssert.AreEqual(
                new[] { "string", "int", "ILogger", "MockLogger", "SpecialLogger", "DependentConstructor", "TwoConstructorArgs", "MockDatabase" },
                section.TypeAliases.Select(a => a.Alias).ToList());
>>>>>>> e966ef17
        }
    }
}<|MERGE_RESOLUTION|>--- conflicted
+++ resolved
@@ -1,10 +1,5 @@
 ﻿// Copyright (c) Microsoft Corporation. All rights reserved. See License.txt in the project root for license information.
 
-<<<<<<< HEAD
-=======
-using System;
-using System.Collections.Generic;
->>>>>>> e966ef17
 using System.Linq;
 using System.Text;
 using Microsoft.Practices.Unity.Configuration.Tests.ConfigFiles;
@@ -34,15 +29,9 @@
         [TestMethod]
         public void Then_AliasesAreAvailableInExpectedOrder()
         {
-<<<<<<< HEAD
             CollectionAssertExtensions.AreEqual(
                 new[] { "string", "int", "ILogger", "MockLogger", "SpecialLogger", "DependentConstructor", "TwoConstructorArgs", "MockDatabase" },
-                Section.TypeAliases.Select(a => a.Alias).ToList());
-=======
-            CollectionAssert.AreEqual(
-                new[] { "string", "int", "ILogger", "MockLogger", "SpecialLogger", "DependentConstructor", "TwoConstructorArgs", "MockDatabase" },
                 section.TypeAliases.Select(a => a.Alias).ToList());
->>>>>>> e966ef17
         }
     }
 }