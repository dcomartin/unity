﻿// Copyright (c) Microsoft Corporation. All rights reserved. See License.txt in the project root for license information.

using System;
using System.Linq;
using Microsoft.Practices.Unity.Configuration.Tests.ConfigFiles;
using Microsoft.Practices.Unity.TestSupport;
using Microsoft.Practices.Unity.TestSupport.Configuration;
using Microsoft.VisualStudio.TestTools.UnitTesting;

namespace Microsoft.Practices.Unity.Configuration.Tests
{
    /// <summary>
    /// Summary description for When_LoadingConfigUsingOldContainersSyntax
    /// </summary>
    [TestClass]
    public class When_LoadingConfigUsingOldContainersSyntax : SectionLoadingFixture<ConfigFileLocator>
    {
        public When_LoadingConfigUsingOldContainersSyntax()
            : base("OldContainersSyntax")
        {
        }

        [TestMethod]
        public void Then_SectionContainsExpectedNumberOfContainers()
        {
            Assert.AreEqual(2, section.Containers.Count);
        }

        public void Then_ContainersArePresentInFileOrder()
        {
<<<<<<< HEAD
            CollectionAssertExtensions.AreEqual(new[] { "", "two" },
                Section.Containers.Select(c => c.Name).ToList());
=======
            CollectionAssert.AreEqual(new[] { String.Empty, "two" },
                section.Containers.Select(c => c.Name).ToList());
>>>>>>> e966ef17
        }
    }
}<|MERGE_RESOLUTION|>--- conflicted
+++ resolved
@@ -28,13 +28,8 @@
 
         public void Then_ContainersArePresentInFileOrder()
         {
-<<<<<<< HEAD
-            CollectionAssertExtensions.AreEqual(new[] { "", "two" },
-                Section.Containers.Select(c => c.Name).ToList());
-=======
-            CollectionAssert.AreEqual(new[] { String.Empty, "two" },
+            CollectionAssertExtensions.AreEqual(new[] { String.Empty, "two" },
                 section.Containers.Select(c => c.Name).ToList());
->>>>>>> e966ef17
         }
     }
 }