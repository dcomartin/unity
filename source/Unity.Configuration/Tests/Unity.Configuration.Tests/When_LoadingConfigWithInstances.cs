--- conflicted
+++ resolved
@@ -1,10 +1,6 @@
 ﻿// Copyright (c) Microsoft Corporation. All rights reserved. See License.txt in the project root for license information.
 
-<<<<<<< HEAD
-=======
 using System;
-using System.Linq;
->>>>>>> 4cd92e22
 using Microsoft.Practices.Unity.Configuration.Tests.ConfigFiles;
 using Microsoft.Practices.Unity.TestSupport;
 using Microsoft.Practices.Unity.TestSupport.Configuration;
@@ -43,14 +39,8 @@
 
             for (int index = 0; index < expected.Length; ++index)
             {
-<<<<<<< HEAD
-                var instance = Section.Containers.Default.Instances[index];
-                CollectionAssertExtensions.AreEqual(
-                    expected[index],
-=======
                 var instance = section.Containers.Default.Instances[index];
-                CollectionAssert.AreEqual(expected[index],
->>>>>>> 4cd92e22
+                CollectionAssertExtensions.AreEqual(expected[index],
                     new string[] { instance.Name, instance.Value, instance.TypeName, instance.TypeConverterTypeName },
                     string.Format("Element at index {0} does not match", index));
             }
