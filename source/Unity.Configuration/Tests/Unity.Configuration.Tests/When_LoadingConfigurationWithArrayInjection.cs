﻿// Copyright (c) Microsoft Corporation. All rights reserved. See License.txt in the project root for license information.

using System.Linq;
using Microsoft.Practices.Unity.Configuration.Tests.ConfigFiles;
using Microsoft.Practices.Unity.TestSupport;
using Microsoft.Practices.Unity.TestSupport.Configuration;
using Microsoft.VisualStudio.TestTools.UnitTesting;

namespace Microsoft.Practices.Unity.Configuration.Tests
{
    /// <summary>
    /// Summary description for When_LoadingConfigurationWithArrayInjection
    /// </summary>
    [TestClass]
    public class When_LoadingConfigurationWithArrayInjection : SectionLoadingFixture<ConfigFileLocator>
    {
        public When_LoadingConfigurationWithArrayInjection()
            : base("ArrayInjection")
        {
        }

        [TestMethod]
        public void Then_ArrayPropertyHasArrayElementAsValue()
        {
            var prop = this.GetArrayPropertyElement("specificElements");

            Assert.IsInstanceOfType(prop.Value, typeof(ArrayElement));
        }

        [TestMethod]
        public void Then_ArrayPropertyHasTwoValuesThatWillBeInjected()
        {
<<<<<<< HEAD
            var prop = GetArrayPropertyElement("specificElements");
=======
            var prop = this.GetArrayPropertyElement("specificElements");
>>>>>>> 4cd92e22
            var arrayValue = (ArrayElement)prop.Value;

            Assert.AreEqual(2, arrayValue.Values.Count);
        }

        [TestMethod]
        public void Then_ArrayPropertyValuesAreAllDependencies()
        {
<<<<<<< HEAD
            var prop = GetArrayPropertyElement("specificElements");
=======
            var prop = this.GetArrayPropertyElement("specificElements");
>>>>>>> 4cd92e22
            var arrayValue = (ArrayElement)prop.Value;

            Assert.IsTrue(arrayValue.Values.All(v => v is DependencyElement));
        }

        [TestMethod]
        public void Then_ArrayPropertyValuesHaveExpectedNames()
        {
            var prop = this.GetArrayPropertyElement("specificElements");
            var arrayValue = (ArrayElement)prop.Value;

<<<<<<< HEAD
            CollectionAssertExtensions.AreEqual(new[] { "main", "special" },
=======
            CollectionAssert.AreEqual(new[] { "main", "special" },
>>>>>>> 4cd92e22
                arrayValue.Values.Cast<DependencyElement>().Select(e => e.Name).ToList());
        }

        private PropertyElement GetArrayPropertyElement(string registrationName)
        {
            var registration = section.Containers.Default.Registrations
                .Where(r => r.TypeName == "ArrayDependencyObject" && r.Name == registrationName)
                .First();

            return registration.InjectionMembers.OfType<PropertyElement>()
                .Where(pe => pe.Name == "Loggers")
                .First();
        }
    }
}<|MERGE_RESOLUTION|>--- conflicted
+++ resolved
@@ -30,11 +30,7 @@
         [TestMethod]
         public void Then_ArrayPropertyHasTwoValuesThatWillBeInjected()
         {
-<<<<<<< HEAD
-            var prop = GetArrayPropertyElement("specificElements");
-=======
             var prop = this.GetArrayPropertyElement("specificElements");
->>>>>>> 4cd92e22
             var arrayValue = (ArrayElement)prop.Value;
 
             Assert.AreEqual(2, arrayValue.Values.Count);
@@ -43,11 +39,7 @@
         [TestMethod]
         public void Then_ArrayPropertyValuesAreAllDependencies()
         {
-<<<<<<< HEAD
-            var prop = GetArrayPropertyElement("specificElements");
-=======
             var prop = this.GetArrayPropertyElement("specificElements");
->>>>>>> 4cd92e22
             var arrayValue = (ArrayElement)prop.Value;
 
             Assert.IsTrue(arrayValue.Values.All(v => v is DependencyElement));
@@ -59,11 +51,7 @@
             var prop = this.GetArrayPropertyElement("specificElements");
             var arrayValue = (ArrayElement)prop.Value;
 
-<<<<<<< HEAD
             CollectionAssertExtensions.AreEqual(new[] { "main", "special" },
-=======
-            CollectionAssert.AreEqual(new[] { "main", "special" },
->>>>>>> 4cd92e22
                 arrayValue.Values.Cast<DependencyElement>().Select(e => e.Name).ToList());
         }
 
