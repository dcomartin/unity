﻿// Copyright (c) Microsoft Corporation. All rights reserved. See License.txt in the project root for license information.

using System;
<<<<<<< HEAD
=======
using System.Collections.Generic;
>>>>>>> 4cd92e22
using System.Linq;
using System.Text;
using Microsoft.Practices.Unity.Configuration.Tests.ConfigFiles;
using Microsoft.Practices.Unity.TestSupport;
using Microsoft.Practices.Unity.TestSupport.Configuration;
using Microsoft.VisualStudio.TestTools.UnitTesting;

namespace Microsoft.Practices.Unity.Configuration.Tests
{
    /// <summary>
    /// Summary description for When_LoadingConfigWithTypeMappings
    /// </summary>
    [TestClass]
    public class When_LoadingConfigWithTypeMappings : SectionLoadingFixture<ConfigFileLocator>
    {
        public When_LoadingConfigWithTypeMappings()
            : base("BasicTypeMapping")
        {
        }

        private ContainerElement container;

        protected override void Arrange()
        {
            base.Arrange();
            this.container = this.section.Containers.Default;
        }

        [TestMethod]
        public void Then_RegistrationsArePresentInContainer()
        {
            Assert.AreEqual(2, this.container.Registrations.Count);
        }

        [TestMethod]
        public void Then_TypesAreAsGivenInFile()
        {
            this.AssertRegistrationsAreSame(r => r.TypeName, "ILogger", "ILogger");
        }

        [TestMethod]
        public void Then_MappedNamesAreAsGivenInFile()
        {
<<<<<<< HEAD
            AssertRegistrationsAreSame(r => r.Name, "", "special");
=======
            this.AssertRegistrationsAreSame(r => r.Name, String.Empty, "special");
>>>>>>> 4cd92e22
        }

        [TestMethod]
        public void Then_MappedToTypesAreAsGivenInFile()
        {
            this.AssertRegistrationsAreSame(r => r.MapToName, "MockLogger", "SpecialLogger");
        }

        private void AssertRegistrationsAreSame(Func<RegisterElement, string> selector, params string[] expectedStrings)
        {
<<<<<<< HEAD
            CollectionAssertExtensions.AreEqual(expectedStrings, container.Registrations.Select(selector).ToList());
=======
            CollectionAssert.AreEqual(expectedStrings, this.container.Registrations.Select(selector).ToList());
>>>>>>> 4cd92e22
        }
    }
}<|MERGE_RESOLUTION|>--- conflicted
+++ resolved
@@ -1,10 +1,6 @@
 ﻿// Copyright (c) Microsoft Corporation. All rights reserved. See License.txt in the project root for license information.
 
 using System;
-<<<<<<< HEAD
-=======
-using System.Collections.Generic;
->>>>>>> 4cd92e22
 using System.Linq;
 using System.Text;
 using Microsoft.Practices.Unity.Configuration.Tests.ConfigFiles;
@@ -48,11 +44,7 @@
         [TestMethod]
         public void Then_MappedNamesAreAsGivenInFile()
         {
-<<<<<<< HEAD
-            AssertRegistrationsAreSame(r => r.Name, "", "special");
-=======
             this.AssertRegistrationsAreSame(r => r.Name, String.Empty, "special");
->>>>>>> 4cd92e22
         }
 
         [TestMethod]
@@ -63,11 +55,7 @@
 
         private void AssertRegistrationsAreSame(Func<RegisterElement, string> selector, params string[] expectedStrings)
         {
-<<<<<<< HEAD
-            CollectionAssertExtensions.AreEqual(expectedStrings, container.Registrations.Select(selector).ToList());
-=======
-            CollectionAssert.AreEqual(expectedStrings, this.container.Registrations.Select(selector).ToList());
->>>>>>> 4cd92e22
+            CollectionAssertExtensions.AreEqual(expectedStrings, this.container.Registrations.Select(selector).ToList());
         }
     }
 }