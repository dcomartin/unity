--- conflicted
+++ resolved
@@ -22,11 +22,7 @@
         [TestMethod]
         public void Then_RegistrationHasOnePropertyElement()
         {
-<<<<<<< HEAD
-            var registration = (from reg in Section.Containers.Default.Registrations
-=======
             var registration = (from reg in section.Containers.Default.Registrations
->>>>>>> 4cd92e22
                                 where reg.TypeName == "ObjectWithTwoProperties" && reg.Name == "singleProperty"
                                 select reg).First();
 
@@ -37,11 +33,7 @@
         [TestMethod]
         public void Then_RegistrationHasTwoPropertyElements()
         {
-<<<<<<< HEAD
-            var registration = (from reg in Section.Containers.Default.Registrations
-=======
             var registration = (from reg in section.Containers.Default.Registrations
->>>>>>> 4cd92e22
                                 where reg.TypeName == "ObjectWithTwoProperties" && reg.Name == "twoProperties"
                                 select reg).First();
 
@@ -56,11 +48,7 @@
                                 where reg.TypeName == "ObjectWithTwoProperties" && reg.Name == "twoProperties"
                                 select reg).First();
 
-<<<<<<< HEAD
             CollectionAssertExtensions.AreEqual(new string[] { "Obj1", "Obj2" },
-=======
-            CollectionAssert.AreEqual(new string[] { "Obj1", "Obj2" },
->>>>>>> 4cd92e22
                 registration.InjectionMembers.OfType<PropertyElement>().Select(pe => pe.Name).ToList());
         }
     }
