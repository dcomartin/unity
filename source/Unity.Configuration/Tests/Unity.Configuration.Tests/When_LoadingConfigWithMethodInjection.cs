﻿// Copyright (c) Microsoft Corporation. All rights reserved. See License.txt in the project root for license information.

<<<<<<< HEAD
=======
using System;
using System.Collections.Generic;
>>>>>>> 4cd92e22
using System.Linq;
using System.Text;
using Microsoft.Practices.Unity.Configuration.Tests.ConfigFiles;
using Microsoft.Practices.Unity.TestSupport;
using Microsoft.Practices.Unity.TestSupport.Configuration;
using Microsoft.VisualStudio.TestTools.UnitTesting;

namespace Microsoft.Practices.Unity.Configuration.Tests
{
    /// <summary>
    /// Summary description for When_LoadingConfigWithMethodInjection
    /// </summary>
    [TestClass]
    public class When_LoadingConfigWithMethodInjection : SectionLoadingFixture<ConfigFileLocator>
    {
        public When_LoadingConfigWithMethodInjection()
            : base("MethodInjection")
        {
        }

        [TestMethod]
        public void Then_FirstRegistrationHasOneMethodInjection()
        {
<<<<<<< HEAD
            var registration = (from reg in Section.Containers.Default.Registrations
=======
            var registration = (from reg in section.Containers.Default.Registrations
>>>>>>> 4cd92e22
                                where reg.TypeName == "ObjectWithInjectionMethod" && reg.Name == "singleMethod"
                                select reg).First();

            Assert.AreEqual(1, registration.InjectionMembers.Count);
            var methodRegistration = (MethodElement)registration.InjectionMembers[0];

            Assert.AreEqual("Initialize", methodRegistration.Name);
<<<<<<< HEAD
            CollectionAssertExtensions.AreEqual(new string[] { "connectionString", "logger" },
=======
            CollectionAssert.AreEqual(new string[] { "connectionString", "logger" },
>>>>>>> 4cd92e22
                methodRegistration.Parameters.Select(p => p.Name).ToList());
        }
    }
}<|MERGE_RESOLUTION|>--- conflicted
+++ resolved
@@ -1,10 +1,5 @@
 ﻿// Copyright (c) Microsoft Corporation. All rights reserved. See License.txt in the project root for license information.
 
-<<<<<<< HEAD
-=======
-using System;
-using System.Collections.Generic;
->>>>>>> 4cd92e22
 using System.Linq;
 using System.Text;
 using Microsoft.Practices.Unity.Configuration.Tests.ConfigFiles;
@@ -28,11 +23,7 @@
         [TestMethod]
         public void Then_FirstRegistrationHasOneMethodInjection()
         {
-<<<<<<< HEAD
-            var registration = (from reg in Section.Containers.Default.Registrations
-=======
             var registration = (from reg in section.Containers.Default.Registrations
->>>>>>> 4cd92e22
                                 where reg.TypeName == "ObjectWithInjectionMethod" && reg.Name == "singleMethod"
                                 select reg).First();
 
@@ -40,11 +31,7 @@
             var methodRegistration = (MethodElement)registration.InjectionMembers[0];
 
             Assert.AreEqual("Initialize", methodRegistration.Name);
-<<<<<<< HEAD
             CollectionAssertExtensions.AreEqual(new string[] { "connectionString", "logger" },
-=======
-            CollectionAssert.AreEqual(new string[] { "connectionString", "logger" },
->>>>>>> 4cd92e22
                 methodRegistration.Parameters.Select(p => p.Name).ToList());
         }
     }
