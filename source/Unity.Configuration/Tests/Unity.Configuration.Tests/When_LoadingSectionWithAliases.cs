--- conflicted
+++ resolved
@@ -1,10 +1,5 @@
 ﻿// Copyright (c) Microsoft Corporation. All rights reserved. See License.txt in the project root for license information.
 
-<<<<<<< HEAD
-=======
-using System;
-using System.Collections.Generic;
->>>>>>> 4cd92e22
 using System.Linq;
 using System.Text;
 using Microsoft.Practices.Unity.Configuration.Tests.ConfigFiles;
@@ -52,13 +47,8 @@
         [TestMethod]
         public void Then_EnumerationReturnsAliasesInOrderAsGivenInFile()
         {
-<<<<<<< HEAD
             CollectionAssertExtensions.AreEqual(new[] { "int", "string" },
-                Section.TypeAliases.Select(alias => alias.Alias).ToList());
-=======
-            CollectionAssert.AreEqual(new[] { "int", "string" },
                 section.TypeAliases.Select(alias => alias.Alias).ToList());
->>>>>>> 4cd92e22
         }
 
         [TestMethod]
