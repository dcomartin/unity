﻿// Copyright (c) Microsoft Corporation. All rights reserved. See License.txt in the project root for license information.

using System;
using System.Collections.Generic;
using Microsoft.Practices.ObjectBuilder2;
using Microsoft.Practices.Unity.ObjectBuilder;
using Microsoft.Practices.Unity.TestSupport;
#if NETFX_CORE
using Microsoft.VisualStudio.TestPlatform.UnitTestFramework;
#elif __IOS__
using NUnit.Framework;
using TestClassAttribute = NUnit.Framework.TestFixtureAttribute;
using TestMethodAttribute = NUnit.Framework.TestAttribute;
using TestInitializeAttribute = NUnit.Framework.SetUpAttribute;
#else
using Microsoft.VisualStudio.TestTools.UnitTesting;
#endif

namespace Microsoft.Practices.Unity.Tests
{
    [TestClass]
    public class ResolvingArraysFixture
    {
        [TestMethod]
        public void ContainerCanResolveListOfT()
        {
            IUnityContainer container = new UnityContainer();

            container.RegisterType(typeof(List<>), new InjectionConstructor());

            var result = container.Resolve<List<EmptyClass>>();

            Assert.IsNotNull(result);
        }

        [TestMethod]
        public void ContainerReturnsEmptyArrayIfNoObjectsRegistered()
        {
            IUnityContainer container = new UnityContainer();
            List<object> results = new List<object>(container.ResolveAll<object>());

            Assert.IsNotNull(results);
            CollectionAssertExtensions.AreEqual(new object[0], results);
        }

        [TestMethod]
        public void ResolveAllReturnsRegisteredObjects()
        {
            IUnityContainer container = new UnityContainer();
            object o1 = new object();
            object o2 = new object();

            container
                .RegisterInstance<object>("o1", o1)
                .RegisterInstance<object>("o2", o2);

            List<object> results = new List<object>(container.ResolveAll<object>());

            CollectionAssertExtensions.AreEqual(new object[] { o1, o2 }, results);
        }

        [TestMethod]
        public void ResolveAllReturnsRegisteredObjectsForBaseClass()
        {
            IUnityContainer container = new UnityContainer();
            ILogger o1 = new MockLogger();
            ILogger o2 = new SpecialLogger();

            container
                .RegisterInstance<ILogger>("o1", o1)
                .RegisterInstance<ILogger>("o2", o2);

            List<ILogger> results = new List<ILogger>(container.ResolveAll<ILogger>());
<<<<<<< HEAD
            CollectionAssertExtensions.AreEqual(new ILogger[] {o1, o2}, results);
=======
            CollectionAssert.AreEqual(new ILogger[] { o1, o2 }, results);
>>>>>>> 4cd92e22
        }

        [TestMethod]
        public void ResolverWithElementsReturnsEmptyArrayIfThereAreNoElements()
        {
            IUnityContainer container = new UnityContainer();
            object o1 = new object();
            object o2 = new object();
            object o3 = new object();

            container
                .RegisterInstance<object>("o1", o1)
                .RegisterInstance<object>("o2", o2);

            BuilderContext context = GetContext(container, new NamedTypeBuildKey<object>());

            ResolvedArrayWithElementsResolverPolicy resolver
                = new ResolvedArrayWithElementsResolverPolicy(typeof(object));

            object[] results = (object[])resolver.Resolve(context);

            Assert.IsNotNull(results);
            Assert.AreEqual(0, results.Length);
        }

        [TestMethod]
        public void ResolverWithElementsReturnsLiteralElements()
        {
            IUnityContainer container = new UnityContainer();
            object o1 = new object();
            object o2 = new object();
            object o3 = new object();

            container
                .RegisterInstance<object>("o1", o1)
                .RegisterInstance<object>("o2", o2);

            ResolvedArrayWithElementsResolverPolicy resolver
                = new ResolvedArrayWithElementsResolverPolicy(
                    typeof(object),
                    new LiteralValueDependencyResolverPolicy(o1),
                    new LiteralValueDependencyResolverPolicy(o3));
            container.AddExtension(new InjectedObjectConfigurationExtension(resolver));

            object[] results = (object[])container.Resolve<InjectedObject>().InjectedValue;

            Assert.IsNotNull(results);
            Assert.AreEqual(2, results.Length);
            Assert.AreSame(o1, results[0]);
            Assert.AreSame(o3, results[1]);
        }

        [TestMethod]
        public void ResolverWithElementsReturnsResolvedElements()
        {
            IUnityContainer container = new UnityContainer();
            object o1 = new object();
            object o2 = new object();
            object o3 = new object();

            container
                .RegisterInstance<object>("o1", o1)
                .RegisterInstance<object>("o2", o2);

            ResolvedArrayWithElementsResolverPolicy resolver
                = new ResolvedArrayWithElementsResolverPolicy(
                    typeof(object),
                    new NamedTypeDependencyResolverPolicy(typeof(object), "o1"),
                    new NamedTypeDependencyResolverPolicy(typeof(object), "o2"));
            container.AddExtension(new InjectedObjectConfigurationExtension(resolver));

            object[] results = (object[])container.Resolve<InjectedObject>().InjectedValue;

            Assert.IsNotNull(results);
            Assert.AreEqual(2, results.Length);
            Assert.AreSame(o1, results[0]);
            Assert.AreSame(o2, results[1]);
        }

        [TestMethod]
        public void ResolverWithElementsReturnsResolvedElementsForBaseClass()
        {
            IUnityContainer container = new UnityContainer();
            ILogger o1 = new MockLogger();
            ILogger o2 = new SpecialLogger();

            container
                .RegisterInstance<ILogger>("o1", o1)
                .RegisterInstance<ILogger>("o2", o2);

            ResolvedArrayWithElementsResolverPolicy resolver
                = new ResolvedArrayWithElementsResolverPolicy(
                    typeof(ILogger),
                    new NamedTypeDependencyResolverPolicy(typeof(ILogger), "o1"),
                    new NamedTypeDependencyResolverPolicy(typeof(ILogger), "o2"));
            container.AddExtension(new InjectedObjectConfigurationExtension(resolver));

            ILogger[] results = (ILogger[])container.Resolve<InjectedObject>().InjectedValue;

            Assert.IsNotNull(results);
            Assert.AreEqual(2, results.Length);
            Assert.AreSame(o1, results[0]);
            Assert.AreSame(o2, results[1]);
        }

        private BuilderContext GetContext(IUnityContainer container, NamedTypeBuildKey buildKey)
        {
            StrategyChain strategies = new StrategyChain();
            strategies.Add(new ReturnContainerStrategy(container));
            PolicyList persistentPolicies = new PolicyList();
            PolicyList transientPolicies = new PolicyList(persistentPolicies);
            return new BuilderContext(strategies, null, persistentPolicies, transientPolicies, buildKey, null);
        }

        private class InjectedObjectConfigurationExtension : UnityContainerExtension
        {
            private readonly IDependencyResolverPolicy resolverPolicy;

            public InjectedObjectConfigurationExtension(IDependencyResolverPolicy resolverPolicy)
            {
                this.resolverPolicy = resolverPolicy;
            }

            protected override void Initialize()
            {
                this.Context.Policies.Set<IConstructorSelectorPolicy>(
                    new InjectedObjectSelectorPolicy(this.resolverPolicy), NamedTypeBuildKey.Make<InjectedObject>());
            }
        }

        private class InjectedObjectSelectorPolicy : IConstructorSelectorPolicy
        {
            private readonly IDependencyResolverPolicy resolverPolicy;

            public InjectedObjectSelectorPolicy(IDependencyResolverPolicy resolverPolicy)
            {
                this.resolverPolicy = resolverPolicy;
            }

            public SelectedConstructor SelectConstructor(IBuilderContext context, IPolicyList resolverPoliciesDestination)
            {
                var ctr = typeof(InjectedObject).GetMatchingConstructor(new[] { typeof(object) });
                var selectedConstructor = new SelectedConstructor(ctr);
                selectedConstructor.AddParameterResolver(this.resolverPolicy);

                return selectedConstructor;
            }
        }

        public class InjectedObject
        {
            public readonly object InjectedValue;

            public InjectedObject(object injectedValue)
            {
                this.InjectedValue = injectedValue;
            }
        }

        public class EmptyClass
        {
        }
    }

    internal class ReturnContainerStrategy : BuilderStrategy
    {
        private IUnityContainer container;

        public ReturnContainerStrategy(IUnityContainer container)
        {
            this.container = container;
        }

        public override void PreBuildUp(IBuilderContext context)
        {
            if ((NamedTypeBuildKey)context.BuildKey == NamedTypeBuildKey.Make<IUnityContainer>())
            {
                context.Existing = this.container;
                context.BuildComplete = true;
            }
        }
    }
}<|MERGE_RESOLUTION|>--- conflicted
+++ resolved
@@ -71,11 +71,7 @@
                 .RegisterInstance<ILogger>("o2", o2);
 
             List<ILogger> results = new List<ILogger>(container.ResolveAll<ILogger>());
-<<<<<<< HEAD
-            CollectionAssertExtensions.AreEqual(new ILogger[] {o1, o2}, results);
-=======
-            CollectionAssert.AreEqual(new ILogger[] { o1, o2 }, results);
->>>>>>> 4cd92e22
+            CollectionAssertExtensions.AreEqual(new ILogger[] { o1, o2 }, results);
         }
 
         [TestMethod]
